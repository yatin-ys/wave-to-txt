<<<<<<< HEAD
import { useState } from "react";
import { MainLayout } from "@/layouts/MainLayout";
import { FileUploader } from "@/components/custom/FileUploader";
import { TiptapEditor } from "@/components/custom/TiptapEditor";
import { useTranscription } from "@/hooks/useTranscription";
import { Button } from "@/components/ui/button";
import { Card, CardContent, CardHeader, CardTitle } from "@/components/ui/card";
import { Label } from "@/components/ui/label";
import { Switch } from "@/components/ui/switch";
import { Progress } from "@/components/ui/progress";
import { Alert, AlertDescription } from "@/components/ui/alert";
import { Loader2, RefreshCw, AlertCircle, CheckCircle2 } from "lucide-react";

function App() {
  const [selectedFile, setSelectedFile] = useState<File | null>(null);
  const [enableDiarization, setEnableDiarization] = useState(false);
  const { status, transcript, error, startTranscription, resetTranscription } =
    useTranscription();

  const handleTranscribe = () => {
    if (selectedFile) {
      startTranscription(selectedFile, enableDiarization);
    }
  };

  const handleReset = () => {
    resetTranscription();
    setSelectedFile(null);
    setEnableDiarization(false);
  };
=======
import React, { useState } from "react";
import type { FormEvent } from "react";
import apiClient from "./api/client";
import axios from "axios";

// Components
import Header from "./components/Header";
import FileUpload from "./components/FileUpload";
import TranscriptionOptions from "./components/TranscriptionOptions";
import TranscribeButton from "./components/TranscribeButton";
import TranscriptResult from "./components/TranscriptResult";

import "./App.css";

const App: React.FC = () => {
  const [selectedFile, setSelectedFile] = useState<File | null>(null);
  const [transcript, setTranscript] = useState<string | null>(null);
  const [isLoading, setIsLoading] = useState<boolean>(false);
  const [error, setError] = useState<string | null>(null);
  const [diarization, setDiarization] = useState<boolean>(false);

  const handleFileSelect = (file: File) => {
    setSelectedFile(file);
    setTranscript(null);
    setError(null);
  };

  const handleTranscribe = async (event?: FormEvent) => {
    if (event) {
      event.preventDefault();
    }
>>>>>>> d8ea96ed

  const getStatusMessage = () => {
    switch (status) {
      case "uploading":
        return "Uploading audio file...";
      case "processing":
        return "Processing transcription...";
      case "completed":
        return "Transcription completed successfully!";
      case "failed":
        return "Transcription failed";
      default:
        return "";
    }
  };

<<<<<<< HEAD
  const getProgressValue = () => {
    switch (status) {
      case "uploading":
        return 25;
      case "processing":
        return 75;
      case "completed":
        return 100;
      default:
        return 0;
=======
    setIsLoading(true);
    setError(null);
    setTranscript(null);

    const formData = new FormData();
    formData.append("audio_file", selectedFile);

    try {
      const response = await apiClient.post("/transcribe", formData);
      setTranscript(response.data.transcript);
    } catch (err) {
      let errorMessage = "An unexpected error occurred.";
      if (axios.isAxiosError(err)) {
        errorMessage = err.response?.data?.detail || err.message;
      } else if (err instanceof Error) {
        errorMessage = err.message;
      }
      setError(`Failed to transcribe: ${errorMessage}`);
    } finally {
      setIsLoading(false);
>>>>>>> d8ea96ed
    }
  };

  const isProcessing = status === "uploading" || status === "processing";
  const isCompleted = status === "completed";
  const hasError = status === "failed";

  return (
<<<<<<< HEAD
    <MainLayout>
      {/* Control Panel */}
      <div className="flex flex-col space-y-6 h-full">
        <Card className="flex-shrink-0">
          <CardHeader>
            <CardTitle className="flex items-center space-x-2">
              <span>Upload & Configure</span>
            </CardTitle>
          </CardHeader>
          <CardContent className="space-y-6">
            <FileUploader
              onFileSelect={setSelectedFile}
              selectedFile={selectedFile}
              disabled={isProcessing}
            />

            <div className="flex items-center justify-between">
              <div className="space-y-1">
                <Label htmlFor="diarization-switch">Speaker Diarization</Label>
                <p className="text-sm text-muted-foreground">
                  Identify and separate different speakers
                </p>
              </div>
              <Switch
                id="diarization-switch"
                checked={enableDiarization}
                onCheckedChange={setEnableDiarization}
                disabled={isProcessing}
              />
            </div>

            <div className="flex flex-col space-y-3">
              <Button
                onClick={handleTranscribe}
                disabled={!selectedFile || isProcessing}
                className="w-full"
                size="lg"
              >
                {isProcessing ? (
                  <>
                    <Loader2 className="h-4 w-4 mr-2 animate-spin" />
                    Transcribing...
                  </>
                ) : (
                  "Start Transcription"
                )}
              </Button>

              {(isCompleted || hasError) && (
                <Button
                  onClick={handleReset}
                  variant="outline"
                  className="w-full"
                  size="lg"
                >
                  <RefreshCw className="h-4 w-4 mr-2" />
                  Start New Transcription
                </Button>
              )}
            </div>
          </CardContent>
        </Card>

        {/* Status Card */}
        {(isProcessing || isCompleted || hasError) && (
          <Card className="flex-shrink-0">
            <CardContent className="pt-6">
              <div className="space-y-4">
                <div className="flex items-center space-x-3">
                  {isProcessing && (
                    <Loader2 className="h-5 w-5 animate-spin text-primary" />
                  )}
                  {isCompleted && (
                    <CheckCircle2 className="h-5 w-5 text-green-500" />
                  )}
                  {hasError && (
                    <AlertCircle className="h-5 w-5 text-destructive" />
                  )}
                  <span className="text-sm font-medium">
                    {getStatusMessage()}
                  </span>
                </div>

                {isProcessing && (
                  <Progress value={getProgressValue()} className="w-full" />
                )}

                {hasError && error && (
                  <Alert variant="destructive">
                    <AlertCircle className="h-4 w-4" />
                    <AlertDescription>{error}</AlertDescription>
                  </Alert>
                )}
              </div>
            </CardContent>
          </Card>
        )}
      </div>

      {/* Transcript Panel */}
      <Card className="flex flex-col h-full min-h-0">
        <CardContent className="flex-1 p-6 min-h-0">
          <TiptapEditor utterances={transcript} className="h-full" />
        </CardContent>
      </Card>
    </MainLayout>
=======
    <div className="app">
      <Header />
      
      <main className="main-content">
        <div className="hero-section">
          <h1 className="hero-title">
            Transform Audio to <span className="hero-highlight">Text</span>
          </h1>
        </div>

        <div className="transcription-container">
          <FileUpload
            onFileSelect={handleFileSelect}
            selectedFile={selectedFile}
            isLoading={isLoading}
          />

          <TranscriptionOptions
            diarization={diarization}
            onDiarizationChange={setDiarization}
          />

          <TranscribeButton
            onClick={handleTranscribe}
            isLoading={isLoading}
            disabled={!selectedFile}
          />

          <TranscriptResult transcript={transcript} error={error} />
        </div>
      </main>
    </div>
>>>>>>> d8ea96ed
  );
}

export default App;<|MERGE_RESOLUTION|>--- conflicted
+++ resolved
@@ -1,4 +1,3 @@
-<<<<<<< HEAD
 import { useState } from "react";
 import { MainLayout } from "@/layouts/MainLayout";
 import { FileUploader } from "@/components/custom/FileUploader";
@@ -29,39 +28,6 @@
     setSelectedFile(null);
     setEnableDiarization(false);
   };
-=======
-import React, { useState } from "react";
-import type { FormEvent } from "react";
-import apiClient from "./api/client";
-import axios from "axios";
-
-// Components
-import Header from "./components/Header";
-import FileUpload from "./components/FileUpload";
-import TranscriptionOptions from "./components/TranscriptionOptions";
-import TranscribeButton from "./components/TranscribeButton";
-import TranscriptResult from "./components/TranscriptResult";
-
-import "./App.css";
-
-const App: React.FC = () => {
-  const [selectedFile, setSelectedFile] = useState<File | null>(null);
-  const [transcript, setTranscript] = useState<string | null>(null);
-  const [isLoading, setIsLoading] = useState<boolean>(false);
-  const [error, setError] = useState<string | null>(null);
-  const [diarization, setDiarization] = useState<boolean>(false);
-
-  const handleFileSelect = (file: File) => {
-    setSelectedFile(file);
-    setTranscript(null);
-    setError(null);
-  };
-
-  const handleTranscribe = async (event?: FormEvent) => {
-    if (event) {
-      event.preventDefault();
-    }
->>>>>>> d8ea96ed
 
   const getStatusMessage = () => {
     switch (status) {
@@ -78,7 +44,6 @@
     }
   };
 
-<<<<<<< HEAD
   const getProgressValue = () => {
     switch (status) {
       case "uploading":
@@ -89,28 +54,6 @@
         return 100;
       default:
         return 0;
-=======
-    setIsLoading(true);
-    setError(null);
-    setTranscript(null);
-
-    const formData = new FormData();
-    formData.append("audio_file", selectedFile);
-
-    try {
-      const response = await apiClient.post("/transcribe", formData);
-      setTranscript(response.data.transcript);
-    } catch (err) {
-      let errorMessage = "An unexpected error occurred.";
-      if (axios.isAxiosError(err)) {
-        errorMessage = err.response?.data?.detail || err.message;
-      } else if (err instanceof Error) {
-        errorMessage = err.message;
-      }
-      setError(`Failed to transcribe: ${errorMessage}`);
-    } finally {
-      setIsLoading(false);
->>>>>>> d8ea96ed
     }
   };
 
@@ -119,7 +62,6 @@
   const hasError = status === "failed";
 
   return (
-<<<<<<< HEAD
     <MainLayout>
       {/* Control Panel */}
       <div className="flex flex-col space-y-6 h-full">
@@ -226,40 +168,6 @@
         </CardContent>
       </Card>
     </MainLayout>
-=======
-    <div className="app">
-      <Header />
-      
-      <main className="main-content">
-        <div className="hero-section">
-          <h1 className="hero-title">
-            Transform Audio to <span className="hero-highlight">Text</span>
-          </h1>
-        </div>
-
-        <div className="transcription-container">
-          <FileUpload
-            onFileSelect={handleFileSelect}
-            selectedFile={selectedFile}
-            isLoading={isLoading}
-          />
-
-          <TranscriptionOptions
-            diarization={diarization}
-            onDiarizationChange={setDiarization}
-          />
-
-          <TranscribeButton
-            onClick={handleTranscribe}
-            isLoading={isLoading}
-            disabled={!selectedFile}
-          />
-
-          <TranscriptResult transcript={transcript} error={error} />
-        </div>
-      </main>
-    </div>
->>>>>>> d8ea96ed
   );
 }
 
